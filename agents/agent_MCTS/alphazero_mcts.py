--- conflicted
+++ resolved
@@ -16,10 +16,7 @@
     """MCTS agent for Connect4 useable for alphazero implementation.
     This agent changes the base MCTSAgent:
     - Use prior knowledge for best child choose and so change UCT to PUCT function.
-<<<<<<< HEAD
     
-=======
->>>>>>> f33ad1d4
     Functions:
         mcts_move(board, root_player, saved_state):
             Performs the MCTS move based on the current board state and player.
@@ -43,18 +40,6 @@
 
     def simulate(self, node: Node, player: BoardPiece):
         """
-<<<<<<< HEAD
-        Simulates a play-out from the given node using the policy-value function.
-        If the node is terminal, returns the result of the game.
-        Otherwise, evaluates the current state using the policy-value network and returns
-        the estimated value for both players from the root player's perspective.
-        Args:
-            node (Node): The current node in the search tree.
-            player (BoardPiece): The player for whom the simulation is being run.
-        Returns:
-            dict: A dictionary mapping each player (PLAYER1, PLAYER2) to their respective
-                  estimated value (float) from the root player's perspective.
-=======
         Simulates the value of a node using the policy-value function.
 
         Args:
@@ -63,7 +48,6 @@
 
         Returns:
             Dict[BoardPiece, float]: A dictionary mapping players to value estimates from the root player's perspective.
->>>>>>> f33ad1d4
         """
         if node.is_terminal:
             return node.result
