--- conflicted
+++ resolved
@@ -32,46 +32,6 @@
 from .node import Node
 
 
-<<<<<<< HEAD
-iterationnumber = 100
-
-
-def mcts_move(
-    board: np.ndarray,
-    root_player: BoardPiece,
-    saved_state: SavedState | None,
-    player_name: str,
-    metrics: GameMetrics | None = None,
-    iterationnumber: int = iterationnumber,
-) -> tuple[PlayerAction, SavedState | None]:
-    """
-    Perform next move of agent using the Monte Carlo Tree Search (MCTS) algorithm.
-
-    Args:
-        board (np.ndarray): The current game board state.
-        root_player (BoardPiece): The player making the move.
-        saved_state (SavedState | None): The current MCTS tree node state, or None for a new game.
-
-    Returns:
-        tuple[PlayerAction, SavedState | None]: The chosen action and the updated tree node (saved state).
-    """
-    if (
-        saved_state is not None
-        and isinstance(saved_state, Node)
-        and np.array_equal(saved_state.state, board)
-        and saved_state.player == root_player
-    ):
-        root_node = saved_state
-
-    else:
-        root_node = Node(state=board, player=root_player, parent=None)
-    current_node = root_node
-    for _ in range(iterationnumber):
-        node = current_node
-        player = root_player
-
-        # === SELECTION ===
-=======
 class MCTSAgent: 
     def __init__(self, iterationnumber: int = 100):
         """
@@ -86,6 +46,8 @@
         board: np.ndarray,
         root_player: BoardPiece,
         saved_state: SavedState | None,
+        player_name: str,
+        metrics: GameMetrics | None = None,
     ) -> tuple[PlayerAction, SavedState | None]:
         """
         Perform next move of agent using the Monte Carlo Tree Search (MCTS) algorithm.
@@ -148,7 +110,6 @@
             The first node encountered that is either not fully expanded or is a terminal node.
         """
         
->>>>>>> 6a78c613
         while node.is_fully_expanded() and not node.is_terminal:
             node = node.best_child()
         return node
