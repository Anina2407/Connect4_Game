<<<<<<< HEAD
=======
"""
main.py - Connect Four Agent Evaluation and Game Runner

This script serves as the entry point for evaluating and testing various Connect Four agents,
including human, random, MCTS, hierarchical MCTS, and AlphaZero-based agents.
It provides CLI or hardcoded options for running different matchups between agents
and collects performance metrics such as win rates, move durations, and legality statistics.

Features:
- Support for Human vs AI, AI vs AI games
- Evaluation of AlphaZero agent checkpoints
- Automatic GPU/MPS/CPU device selection
- Plots and saves performance metrics for analysis
"""

import os
import time
import torch
>>>>>>> 42a55871
from typing import Callable
import time
from game_utils import PLAYER1, PLAYER2, PLAYER1_PRINT, PLAYER2_PRINT, GameState, MoveStatus, GenMove
from game_utils import initialize_game_state, pretty_print_board, apply_player_action, check_end_state, check_move_status
from agents.agent_human_user import user_move
from agents.agent_random import generate_move as random_move
from metrics.metrics import GameMetrics
from agents.agent_MCTS.mcts import MCTSAgent
from agents.agent_MCTS.hierarchical_mcts import HierarchicalMCTSAgent
from agents.agent_MCTS.alphazero_mcts import AlphazeroMCTSAgent
from agents.alphazero.network import Connect4Net
from agents.alphazero.inference import policy_value
import torch 


def agent_vs_agent(
    generate_move_1: GenMove,
    generate_move_2: GenMove = user_move,
    player_1: str = "Player 1",
    player_2: str = "Player 2",
    args_1: tuple = (),
    args_2: tuple = (),
    init_1: Callable = lambda board, player: None,
    init_2: Callable = lambda board, player: None,
    metrics: GameMetrics = None,
    verbose: bool = True  # Added verbose parameter to control output
) -> tuple:
    """
<<<<<<< HEAD
    Run a game between two agents (human or AI) with integrated metrics tracking.
    This function simulates two games of Connect4 between two agents, alternating which agent goes first. 
    It supports custom move generators, initialization routines, and tracks game metrics such as move times, legality, and results.
    Args:
        generate_move_1 (GenMove): Move generator function for the first agent.
        generate_move_2 (GenMove, optional): Move generator function for the second agent. Defaults to user_move.
        player_1 (str, optional): Name of the first player. Defaults to "Player 1".
        player_2 (str, optional): Name of the second player. Defaults to "Player 2".
        args_1 (tuple, optional): Additional arguments for the first agent's move generator. Defaults to ().
        args_2 (tuple, optional): Additional arguments for the second agent's move generator. Defaults to ().
        init_1 (Callable, optional): Initialization function for the first agent. Defaults to a no-op.
        init_2 (Callable, optional): Initialization function for the second agent. Defaults to a no-op.
        metrics (GameMetrics, optional): Metrics object for tracking game statistics. If None, a new GameMetrics is created.
        verbose (bool, optional): If True, prints board states and move information. Defaults to True.
    Returns:
        tuple: A tuple containing:
            - results (list): List of results for each game ('Draw', PLAYER1_PRINT, PLAYER2_PRINT, or 'Error').
            - metrics (GameMetrics): The metrics object with recorded statistics.
=======
    Run a game between two agents (or humans) with optional metric tracking.

    Args:
        generate_move_1 (GenMove): Move function for player 1.
        generate_move_2 (GenMove): Move function for player 2.
        player_1 (str): Name of player 1.
        player_2 (str): Name of player 2.
        args_1 (tuple): Args for player 1.
        args_2 (tuple): Args for player 2.
        init_1 (Callable): Optional init for player 1.
        init_2 (Callable): Optional init for player 2.
        metrics (GameMetrics): Metrics object to record data.
        verbose (bool): If True, print detailed game info.

    Returns:
        tuple: (results list, metrics object)
>>>>>>> 42a55871
    """
    if metrics is None:
        metrics = GameMetrics()
    
    players = (PLAYER1, PLAYER2)
    results = []
    for play_first in (1, -1):
        if play_first == 1:
            inits = (init_1, init_2)
            gen_moves = (generate_move_1, generate_move_2)
            player_names = (player_1, player_2)
            gen_args = (args_1, args_2)
        else:
            inits = (init_2, init_1)
            gen_moves = (generate_move_2, generate_move_1)
            player_names = (player_2, player_1)
            gen_args = (args_2, args_1)

        for init, player in zip(inits, players):
            init(initialize_game_state(), player)

        saved_state: dict = {PLAYER1: None, PLAYER2: None}
        board = initialize_game_state()
        player_name_map = {players[0]: player_names[0], players[1]: player_names[1]}

        playing = True
        while playing:
            for player, player_name, gen_move, args in zip(
                players, player_names, gen_moves, gen_args,
            ):
                t0 = time.time()
                if verbose:  # Only show board if verbose mode
                    print(pretty_print_board(board))
                    print(
                        f'{player_name} you are playing with {PLAYER1_PRINT if player == PLAYER1 else PLAYER2_PRINT}'
                    )

                action, saved_state[player] = gen_move(
                    board.copy(),  
                    player, saved_state[player], player_name, metrics, *args
                )
                elapsed = time.time() - t0
                if verbose:  # Only show move time if verbose
                    print(f'Move time: {elapsed:.3f}s')
                
                # Record move metrics
                move_status = check_move_status(board, action)
                is_legal = move_status == MoveStatus.IS_VALID
                metrics.record_move(player_name, elapsed, is_legal)
                
                if move_status != MoveStatus.IS_VALID:
                    if verbose:  # Only show error if verbose
                        print(f'Move {action} is invalid: {move_status.value}')
                        print(f'{player_name} lost by making an illegal move.')
                    
                    # Record results for illegal move
                    metrics.record_result(player_name, 'loss')
                    opponent = PLAYER2 if player == PLAYER1 else PLAYER1
                    metrics.record_result(player_name_map[opponent], 'win')
                    
                    playing = False
                    results.append('Error')
                    break

                apply_player_action(board, action, player)
                end_state = check_end_state(board, player)

                if end_state != GameState.STILL_PLAYING:
                    if verbose:  # Only show final board if verbose
                        print(pretty_print_board(board))
                    if end_state == GameState.IS_DRAW:
                        if verbose:  # Only show result if verbose
                            print('Game ended in draw')
                        # Record draw for both players
                        for name in player_name_map.values():
                            metrics.record_result(name, 'draw')
                        results.append('Draw')
                    else:
                        winner_name = player_name
                        loser = PLAYER2 if player == PLAYER1 else PLAYER1
                        loser_name = player_name_map[loser]
                        if verbose:  # Only show result if verbose
                            print(f'{winner_name} won playing {PLAYER1_PRINT if player == PLAYER1 else PLAYER2_PRINT}')
                        
                        # Record win/loss results
                        metrics.record_result(winner_name, 'win')
                        metrics.record_result(loser_name, 'loss')
                        
                        playing = False
                        results.append(PLAYER1_PRINT if player == PLAYER1 else PLAYER2_PRINT)
                    break
    return results, metrics

def run_mcts_vs_random(num_games: int = 100):
    """
    Runs a series of Connect4 games between a Monte Carlo Tree Search (MCTS) agent and a Random agent, tracking detailed performance metrics.
    Args:
        num_games (int, optional): The number of games to play between the agents. Defaults to 100.
    Returns:
        GameMetrics: An object containing aggregated performance metrics from all games played.
    Side Effects:
        - Prints progress and detailed results to the console, including win counts for each agent (when starting and not starting), draws, errors, and comprehensive performance metrics.
    """
    total_metrics = GameMetrics()
    
    mcts_wins_started = 0
    mcts_wins_not_started = 0  
    random_wins_started = 0
    random_wins_not_started = 0
    draws = 0
    errors = 0
    total = []
    for i in range(num_games):
        print(f"Game {i + 1}/{num_games}")
       
        # Show board for first game, then just progress
        verbose = (i == 0)
        results = agent_vs_agent(generate_move_1=MCTSAgent(100), 
                                generate_move_2=random_move, 
                                player_1="MCTS Agent", 
                                player_2="Random Agent",
                                metrics=total_metrics,
                                verbose=verbose)
        total.append(results)
        if results[0] == PLAYER1_PRINT:
            mcts_wins_started += 1
        elif results[0] == PLAYER2_PRINT:
            random_wins_not_started += 1
        elif results[0] == 'Draw':
            draws += 1
        elif results[0] == 'Error':
            errors += 1

<<<<<<< HEAD
        if results[1] == PLAYER1_PRINT:
            random_wins_started += 1
        elif results[1] == PLAYER2_PRINT:
            mcts_wins_not_started += 1
        elif results[1] == 'Draw':
            draws += 1
        elif results[1] == 'Error':
            errors += 1
    
    # Print detailed results
    print(f"\nResults after {num_games} games:")
    print(f"MCTS Agent wins when starting: {mcts_wins_started}")
    print(f"MCTS Agent wins when not starting: {mcts_wins_not_started}")
    print(f"Random Agent wins when starting: {random_wins_started}")
    print(f"Random Agent wins when not starting: {random_wins_not_started}")
    print(f"Draws: {draws}")
    print(f"Errors: {errors}")
    
    # Print comprehensive metrics
    print("\nPerformance Metrics:")
    print(total_metrics)
    return total_metrics

def run_alphazero_vs_random(num_games: int, alpha_iterations=100):
    """Run multiple games between AlphaZero and Random agents"""
=======
def run_alphazero_vs_mcts(num_games: int, alpha_iterations=100):
    """
    Evaluate AlphaZero agent against MCTS baseline.

    Args:
        num_games (int): Number of games to play.
        alpha_iterations (int): MCTS sims for AlphaZero agent.

    Returns:
        GameMetrics: Collected metrics from all games.
    """
>>>>>>> 42a55871
    total_metrics = GameMetrics()
    
    # Initialize agent
    model = Connect4Net()
    checkpoint = torch.load("checkpoints/iteration_1.pt", map_location="cpu")
    model.load_state_dict(checkpoint['model_state_dict'])
    model.eval()
    
    alpha_agent = AlphazeroMCTSAgent(
        policy_value=lambda state: policy_value(state, model),
        iterationnumber=alpha_iterations
    )
    
    # Track results
    alpha_wins_started = 0
    alpha_wins_not_started = 0
    random_wins_started = 0
    random_wins_not_started = 0
    draws = 0
    errors = 0
    
    for game_idx in range(num_games):
        print(f"\nGame {game_idx+1}/{num_games}")
        
        # Show board for first game only
        verbose = (game_idx == 0)
        
        # Alternate who starts
        if game_idx % 2 == 0:
            # AlphaZero starts as Player 1
            player1 = "AlphaZero Agent"
            player2 = "Random Agent"
            agent1 = alpha_agent
            agent2 = random_move
        else:
            # Random starts as Player 1
            player1 = "Random Agent"
            player2 = "AlphaZero Agent"
            agent1 = random_move
            agent2 = alpha_agent
        
        # Run the game
        results, _ = agent_vs_agent(
            agent1,
            agent2,
            player_1=player1,
            player_2=player2,
            metrics=total_metrics,
            verbose=verbose
        )
        
        # Track results based on who started
        if game_idx % 2 == 0:  # AlphaZero started
            if results[0] == PLAYER1_PRINT:
                alpha_wins_started += 1
            elif results[0] == PLAYER2_PRINT:
                random_wins_not_started += 1
            elif results[0] == 'Draw':
                draws += 1
            elif results[0] == 'Error':
                errors += 1
        else:  # Random started
            if results[0] == PLAYER1_PRINT:
                random_wins_started += 1
            elif results[0] == PLAYER2_PRINT:
                alpha_wins_not_started += 1
            elif results[0] == 'Draw':
                draws += 1
            elif results[0] == 'Error':
                errors += 1
    
    # Print summary
    print(f"\nResults after {num_games} games:")
    print(f"AlphaZero wins when starting: {alpha_wins_started}")
    print(f"AlphaZero wins when not starting: {alpha_wins_not_started}")
    print(f"Total AlphaZero wins: {alpha_wins_started + alpha_wins_not_started}")
    print(f"Random wins when starting: {random_wins_started}")
    print(f"Random wins when not starting: {random_wins_not_started}")
    print(f"Total Random wins: {random_wins_started + random_wins_not_started}")
    print(f"Draws: {draws}")
    print(f"Errors: {errors}")
    
    return total_metrics

<<<<<<< HEAD
def run_alphazero_vs_mcts(num_games: int, alpha_iterations=100):
    """
    Run multiple games between an AlphaZero agent and a standard MCTS agent, alternating which agent starts first.
    Tracks and prints the number of wins, draws, and errors for each agent depending on whether they started the game or not.
    Args:
        num_games (int): Number of games to play between the agents.
        alpha_iterations (int, optional): Number of MCTS iterations for the AlphaZero agent. Defaults to 100.
    Returns:
        GameMetrics: An object containing aggregated metrics for all games played.
=======

def run_alphazero_vs_random(num_games: int, alpha_iterations=100):
    """
    Evaluate AlphaZero agent against a Random agent.

    Args:
        num_games (int): Number of games to play.
        alpha_iterations (int): MCTS sims for AlphaZero agent.

    Returns:
        GameMetrics: Collected metrics from all games.
>>>>>>> 42a55871
    """
    total_metrics = GameMetrics()
    
    # Initialize agent
    model = Connect4Net()
    checkpoint = torch.load("checkpoints/iteration_1.pt", map_location="cpu")
    model.load_state_dict(checkpoint['model_state_dict'])
    model.eval()
    
    alpha_agent = AlphazeroMCTSAgent(
        policy_value=lambda state: policy_value(state, model),
        iterationnumber=alpha_iterations
    )
    
    # Track results
    alpha_wins_started = 0
    alpha_wins_not_started = 0
    mcts_wins_started = 0
    mcts_wins_not_started = 0
    draws = 0
    errors = 0
    
    for game_idx in range(num_games):
        print(f"\nGame {game_idx+1}/{num_games}")
        
        # Show board for first game only
        verbose = (game_idx == 0)
        
        # Alternate who starts
        if game_idx % 2 == 0:
            # AlphaZero starts as Player 1
            player1 = "AlphaZero Agent"
            player2 = "MCTS Agent"
            agent1 = alpha_agent
            agent2 = MCTSAgent(100)
        else:
            # Random starts as Player 1
            player1 = "MCTS Agent"
            player2 = "AlphaZero Agent"
            agent1 = MCTSAgent(100)
            agent2 = alpha_agent
        
        # Run the game
        results, _ = agent_vs_agent(
            agent1,
            agent2,
            player_1=player1,
            player_2=player2,
            metrics=total_metrics,
            verbose=verbose
        )
        
        # Track results based on who started
        if game_idx % 2 == 0:  # AlphaZero started
            if results[0] == PLAYER1_PRINT:
                alpha_wins_started += 1
            elif results[0] == PLAYER2_PRINT:
                mcts_wins_not_started += 1
            elif results[0] == 'Draw':
                draws += 1
            elif results[0] == 'Error':
                errors += 1
        else:  # MCTS started
            if results[0] == PLAYER1_PRINT:
                mcts_wins_started += 1
            elif results[0] == PLAYER2_PRINT:
                alpha_wins_not_started += 1
            elif results[0] == 'Draw':
                draws += 1
            elif results[0] == 'Error':
                errors += 1
    
    # Print summary
    print(f"\nResults after {num_games} games:")
    print(f"AlphaZero wins when starting: {alpha_wins_started}")
    print(f"AlphaZero wins when not starting: {alpha_wins_not_started}")
    print(f"Total AlphaZero wins: {alpha_wins_started + alpha_wins_not_started}")
    print(f"MCTS wins when starting: {mcts_wins_started}")
    print(f"MCTS wins when not starting: {mcts_wins_not_started}")
    print(f"Total MCTS wins: {mcts_wins_started + mcts_wins_not_started}")
    print(f"Draws: {draws}")
    print(f"Errors: {errors}")
    
    return total_metrics

if __name__ == "__main__":
    print("Connect Four Game")
    print("Choose game mode:")
    print("1: User vs Random Agent")
    print("2: User vs MCTS Agent")
    print("3: MCTS Agent vs Random Agent (baseline test)")
    print("4: Human vs Human (2 players)")
    print("5: MCTS Agent vs Hierarchical MCTS Agent")
    print("6: Hierarchical MCTS Agent vs Random Agent (baseline test)")
    print("7: AlphaZero Agent vs Random Agent (baseline test)")
    print("8: AlphaZero Agent vs MCTS Agent (performance test)")

    mode = input("Enter number: ").strip()
    metrics = GameMetrics()

    if mode == "1":
        _, metrics = agent_vs_agent(
            user_move,
            random_move,
            player_1="You",
            player_2="Random Agent",
            metrics=metrics
        )
    elif mode == "2":
        _, metrics = agent_vs_agent(
            user_move,
            MCTSAgent(100),
            player_1="You",
            player_2="MCTS Agent",
            args_2=(100,),
            metrics=metrics
        )
    elif mode == "3":
        num_games = int(input("How many game sets to play (both start ones)? "))
        metrics = run_mcts_vs_random(num_games)
    elif mode == "4":
        _, metrics = agent_vs_agent(
            user_move,
            user_move,
            player_1="Player 1",
            player_2="Player 2",
            metrics=metrics
        )
    elif mode == "5":
        num_games = int(input("How many game sets to play (both start ones)? "))
        for i in range(num_games):
            print(f"Game {i + 1}/{num_games}")
            verbose = (i == 0)  # Show board for first game only
            agent_vs_agent(
            MCTSAgent(100),  
            HierarchicalMCTSAgent(iterationnumber=50),  
            player_1="MCTS Agent",
            player_2="Hierarchical MCTS Agent",
            metrics=metrics
            )
    elif mode == "6":
        agent_vs_agent(
            HierarchicalMCTSAgent(25),  
            random_move,  
            player_1="Hierarchical MCTS Agent",
            player_2="Random Agent",
            metrics=metrics,
            verbose=True
        )
    elif mode == "7":
        num_games = int(input("How many game sets to play (both start ones)?"))
        metrics = run_alphazero_vs_random(num_games)
    elif mode == "8":
        num_games = int(input("How many game sets to play (both start ones)? "))
        metrics = run_alphazero_vs_mcts(num_games)
    else:
        print("Invalid selection.")
        exit()

    # Always show metrics summary
    print("\nFinal Performance Metrics:")
    print(metrics)

    # Ask user if they want to see visualizations
    plot_choice = input("\nWould you like to see performance visualizations? (y/n): ").strip().lower()
    if plot_choice == 'y':
        metrics.plot_results()
        for agent in metrics.agents:
            metrics.plot_move_duration_distribution(agent)
        metrics.plot_performance_radar()
    <|MERGE_RESOLUTION|>--- conflicted
+++ resolved
@@ -1,5 +1,3 @@
-<<<<<<< HEAD
-=======
 """
 main.py - Connect Four Agent Evaluation and Game Runner
 
@@ -18,7 +16,6 @@
 import os
 import time
 import torch
->>>>>>> 42a55871
 from typing import Callable
 import time
 from game_utils import PLAYER1, PLAYER2, PLAYER1_PRINT, PLAYER2_PRINT, GameState, MoveStatus, GenMove
@@ -47,26 +44,6 @@
     verbose: bool = True  # Added verbose parameter to control output
 ) -> tuple:
     """
-<<<<<<< HEAD
-    Run a game between two agents (human or AI) with integrated metrics tracking.
-    This function simulates two games of Connect4 between two agents, alternating which agent goes first. 
-    It supports custom move generators, initialization routines, and tracks game metrics such as move times, legality, and results.
-    Args:
-        generate_move_1 (GenMove): Move generator function for the first agent.
-        generate_move_2 (GenMove, optional): Move generator function for the second agent. Defaults to user_move.
-        player_1 (str, optional): Name of the first player. Defaults to "Player 1".
-        player_2 (str, optional): Name of the second player. Defaults to "Player 2".
-        args_1 (tuple, optional): Additional arguments for the first agent's move generator. Defaults to ().
-        args_2 (tuple, optional): Additional arguments for the second agent's move generator. Defaults to ().
-        init_1 (Callable, optional): Initialization function for the first agent. Defaults to a no-op.
-        init_2 (Callable, optional): Initialization function for the second agent. Defaults to a no-op.
-        metrics (GameMetrics, optional): Metrics object for tracking game statistics. If None, a new GameMetrics is created.
-        verbose (bool, optional): If True, prints board states and move information. Defaults to True.
-    Returns:
-        tuple: A tuple containing:
-            - results (list): List of results for each game ('Draw', PLAYER1_PRINT, PLAYER2_PRINT, or 'Error').
-            - metrics (GameMetrics): The metrics object with recorded statistics.
-=======
     Run a game between two agents (or humans) with optional metric tracking.
 
     Args:
@@ -83,7 +60,6 @@
 
     Returns:
         tuple: (results list, metrics object)
->>>>>>> 42a55871
     """
     if metrics is None:
         metrics = GameMetrics()
@@ -217,7 +193,6 @@
         elif results[0] == 'Error':
             errors += 1
 
-<<<<<<< HEAD
         if results[1] == PLAYER1_PRINT:
             random_wins_started += 1
         elif results[1] == PLAYER2_PRINT:
@@ -243,19 +218,6 @@
 
 def run_alphazero_vs_random(num_games: int, alpha_iterations=100):
     """Run multiple games between AlphaZero and Random agents"""
-=======
-def run_alphazero_vs_mcts(num_games: int, alpha_iterations=100):
-    """
-    Evaluate AlphaZero agent against MCTS baseline.
-
-    Args:
-        num_games (int): Number of games to play.
-        alpha_iterations (int): MCTS sims for AlphaZero agent.
-
-    Returns:
-        GameMetrics: Collected metrics from all games.
-    """
->>>>>>> 42a55871
     total_metrics = GameMetrics()
     
     # Initialize agent
@@ -340,7 +302,6 @@
     
     return total_metrics
 
-<<<<<<< HEAD
 def run_alphazero_vs_mcts(num_games: int, alpha_iterations=100):
     """
     Run multiple games between an AlphaZero agent and a standard MCTS agent, alternating which agent starts first.
@@ -350,19 +311,6 @@
         alpha_iterations (int, optional): Number of MCTS iterations for the AlphaZero agent. Defaults to 100.
     Returns:
         GameMetrics: An object containing aggregated metrics for all games played.
-=======
-
-def run_alphazero_vs_random(num_games: int, alpha_iterations=100):
-    """
-    Evaluate AlphaZero agent against a Random agent.
-
-    Args:
-        num_games (int): Number of games to play.
-        alpha_iterations (int): MCTS sims for AlphaZero agent.
-
-    Returns:
-        GameMetrics: Collected metrics from all games.
->>>>>>> 42a55871
     """
     total_metrics = GameMetrics()
     
