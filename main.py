import os
import time
import torch
from typing import Callable

from game_utils import (
    PLAYER1, PLAYER2, PLAYER1_PRINT, PLAYER2_PRINT,
    GameState, MoveStatus, GenMove,
    initialize_game_state, pretty_print_board,
    apply_player_action, check_end_state, check_move_status,
)

from agents.agent_human_user import user_move
from agents.agent_random import generate_move as random_move
from agents.agent_MCTS.mcts import MCTSAgent
from agents.agent_MCTS.hierarchical_mcts import HierarchicalMCTSAgent
from agents.agent_MCTS.alphazero_mcts import AlphazeroMCTSAgent
from agents.alphazero.network import Connect4Net
from agents.alphazero.inference import policy_value

from metrics.metrics import GameMetrics

# Device selection
if torch.cuda.is_available():
    device = torch.device("cuda")
    print("Using CUDA GPU")
elif torch.backends.mps.is_available():
    device = torch.device("mps")
    print("Using Apple MPS backend")
else:
    device = torch.device("cpu")
    print("Using CPU")


def agent_vs_agent(
    generate_move_1: GenMove,
    generate_move_2: GenMove = user_move,
    player_1: str = "Player 1",
    player_2: str = "Player 2",
    args_1: tuple = (),
    args_2: tuple = (),
    init_1: Callable = lambda board, player: None,
    init_2: Callable = lambda board, player: None,
    metrics: GameMetrics = None,
    verbose: bool = True
) -> tuple:
    if metrics is None:
        metrics = GameMetrics()

    players = (PLAYER1, PLAYER2)
    results = []
    for play_first in (1, -1):
        if play_first == 1:
            inits = (init_1, init_2)
            gen_moves = (generate_move_1, generate_move_2)
            player_names = (player_1, player_2)
            gen_args = (args_1, args_2)
        else:
            inits = (init_2, init_1)
            gen_moves = (generate_move_2, generate_move_1)
            player_names = (player_2, player_1)
            gen_args = (args_2, args_1)

        for init, player in zip(inits, players):
            init(initialize_game_state(), player)

        saved_state = {PLAYER1: None, PLAYER2: None}
        board = initialize_game_state()
        player_name_map = {players[0]: player_names[0], players[1]: player_names[1]}

        playing = True
        while playing:
            for player, player_name, gen_move, args in zip(players, player_names, gen_moves, gen_args):
                t0 = time.time()
                if verbose:
                    print(pretty_print_board(board))
                    print(f'{player_name} you are playing with {PLAYER1_PRINT if player == PLAYER1 else PLAYER2_PRINT}')

                action, saved_state[player] = gen_move(
                    board.copy(), player, saved_state[player], player_name, metrics, *args
                )
                elapsed = time.time() - t0
                if verbose:
                    print(f'Move time: {elapsed:.3f}s')

                move_status = check_move_status(board, action)
                is_legal = move_status == MoveStatus.IS_VALID
                metrics.record_move(player_name, elapsed, is_legal)

                if move_status != MoveStatus.IS_VALID:
                    print(f'Move {action} is invalid: {move_status.value}')
                    print(f'{player_name} lost by making an illegal move.')
                    metrics.record_result(player_name, 'loss')
                    opponent = PLAYER2 if player == PLAYER1 else PLAYER1
                    metrics.record_result(player_name_map[opponent], 'win')
                    playing = False
                    results.append('Error')
                    break

                apply_player_action(board, action, player)
                end_state = check_end_state(board, player)

                if end_state != GameState.STILL_PLAYING:
                    if verbose:
                        print(pretty_print_board(board))
                    if end_state == GameState.IS_DRAW:
                        print('Game ended in draw')
                        for name in player_name_map.values():
                            metrics.record_result(name, 'draw')
                        results.append('Draw')
                    else:
                        winner_name = player_name
                        loser = PLAYER2 if player == PLAYER1 else PLAYER1
                        loser_name = player_name_map[loser]
                        print(f'{winner_name} won playing {PLAYER1_PRINT if player == PLAYER1 else PLAYER2_PRINT}')
                        metrics.record_result(winner_name, 'win')
                        metrics.record_result(loser_name, 'loss')
                        results.append(PLAYER1_PRINT if player == PLAYER1 else PLAYER2_PRINT)
                    playing = False
                    break
    return results, metrics


def run_alphazero_vs_mcts(num_games: int, alpha_iterations=100):
    total_metrics = GameMetrics()
    model = Connect4Net()
<<<<<<< HEAD
    checkpoint = torch.load("checkpoints/iteration_9.pt", map_location="cpu")
    
=======
    checkpoint = torch.load(f"checkpoints/iteration_{itterarionNumber}.pt", map_location=device)
>>>>>>> 6de83ca4
    model.load_state_dict(checkpoint['model_state_dict'])
    model.to(device)
    model.eval()

    alpha_agent = AlphazeroMCTSAgent(
        policy_value=lambda state: policy_value(state, model, device),
        iterationnumber=alpha_iterations
    )

    alpha_wins_started = 0
    alpha_wins_not_started = 0
    mcts_wins_started = 0
    mcts_wins_not_started = 0
    draws = 0
    errors = 0

    for game_idx in range(num_games):
        print(f"\nGame {game_idx+1}/{num_games}")
        verbose = (game_idx == 0)

        if game_idx % 2 == 0:
            agent1, agent2 = alpha_agent, MCTSAgent(100)
            player1, player2 = "AlphaZero Agent", "MCTS Agent"
        else:
            agent1, agent2 = MCTSAgent(100), alpha_agent
            player1, player2 = "MCTS Agent", "AlphaZero Agent"

        results, _ = agent_vs_agent(
            agent1, agent2, player_1=player1, player_2=player2, metrics=total_metrics, verbose=verbose
        )

        if game_idx % 2 == 0:
            if results[0] == PLAYER1_PRINT:
                alpha_wins_started += 1
            elif results[0] == PLAYER2_PRINT:
                mcts_wins_not_started += 1
        else:
            if results[0] == PLAYER1_PRINT:
                mcts_wins_started += 1
            elif results[0] == PLAYER2_PRINT:
                alpha_wins_not_started += 1

        if results[0] == 'Draw':
            draws += 1
        elif results[0] == 'Error':
            errors += 1

    print(f"\nResults after {num_games} games:")
    print(f"AlphaZero wins when starting: {alpha_wins_started}")
    print(f"AlphaZero wins when not starting: {alpha_wins_not_started}")
    print(f"MCTS wins when starting: {mcts_wins_started}")
    print(f"MCTS wins when not starting: {mcts_wins_not_started}")
    print(f"Draws: {draws}")
    print(f"Errors: {errors}")
    return total_metrics


def run_alphazero_vs_random(num_games: int, alpha_iterations=100):
    total_metrics = GameMetrics()
    model = Connect4Net()
<<<<<<< HEAD
    checkpoint = torch.load("checkpoints/iteration_9.pt", map_location="cpu")
=======
    checkpoint = torch.load(f"checkpoints/deep/iteration_{itterarionNumber}.pt", map_location=device)
>>>>>>> 6de83ca4
    model.load_state_dict(checkpoint['model_state_dict'])
    model.to(device)
    model.eval()

    alpha_agent = AlphazeroMCTSAgent(
        policy_value=lambda state: policy_value(state, model, device),
        iterationnumber=alpha_iterations
    )

    alpha_wins_started = 0
    alpha_wins_not_started = 0
    random_wins_started = 0
    random_wins_not_started = 0
    draws = 0
    errors = 0

    for game_idx in range(num_games):
        print(f"\nGame {game_idx+1}/{num_games}")
        verbose = (game_idx == 0)

        if game_idx % 2 == 0:
            agent1, agent2 = alpha_agent, random_move
            player1, player2 = "AlphaZero Agent", "Random Agent"
        else:
            agent1, agent2 = random_move, alpha_agent
            player1, player2 = "Random Agent", "AlphaZero Agent"

        results, _ = agent_vs_agent(
            agent1, agent2, player_1=player1, player_2=player2, metrics=total_metrics, verbose=verbose
        )

        if game_idx % 2 == 0:
            if results[0] == PLAYER1_PRINT:
                alpha_wins_started += 1
            elif results[0] == PLAYER2_PRINT:
                random_wins_not_started += 1
        else:
            if results[0] == PLAYER1_PRINT:
                random_wins_started += 1
            elif results[0] == PLAYER2_PRINT:
                alpha_wins_not_started += 1

        if results[0] == 'Draw':
            draws += 1
        elif results[0] == 'Error':
            errors += 1

    print(f"\nResults after {num_games} games:")
    print(f"AlphaZero wins when starting: {alpha_wins_started}")
    print(f"AlphaZero wins when not starting: {alpha_wins_not_started}")
    print(f"Random wins when starting: {random_wins_started}")
    print(f"Random wins when not starting: {random_wins_not_started}")
    print(f"Draws: {draws}")
    print(f"Errors: {errors}")
    return total_metrics


if __name__ == "__main__":
    print("Connect Four Game")
    print("Choose game mode:")
    print("1: User vs Random Agent")
    print("2: User vs MCTS Agent")
    print("3: MCTS Agent vs Random Agent (baseline test)")
    print("4: Human vs Human (2 players)")
    print("5: MCTS Agent vs Hierarchical MCTS Agent")
    print("6: Hierarchical MCTS Agent vs Random Agent (baseline test)")
    print("7: AlphaZero Agent vs Random Agent (baseline test)")
    print("8: AlphaZero Agent vs MCTS Agent (performance test)")

    mode = "8"
    metrics = GameMetrics()
    itterarionNumber = 0

    for it in [1, 17, 18, 19]:
        itterarionNumber = it

        if mode == "7":
            num_games = 20
            metrics = run_alphazero_vs_random(num_games)
        elif mode == "8":
            num_games = 20
            metrics = run_alphazero_vs_mcts(num_games)

        print("\nFinal Performance Metrics:")
        print(metrics)

        metrics.plot_results(save_path=f"plots/{itterarionNumber}/{'MCTS' if mode == '8' else 'random'}/results.png")
        for agent in metrics.agents:
            metrics.plot_move_duration_distribution(agent, save_path=f"plots/{itterarionNumber}/{'MCTS' if mode == '8' else 'random'}/move_duration_{agent}.png")
        metrics.plot_performance_radar(save_path=f"plots/{itterarionNumber}/{'MCTS' if mode == '8' else 'random'}/radar.png")<|MERGE_RESOLUTION|>--- conflicted
+++ resolved
@@ -124,12 +124,7 @@
 def run_alphazero_vs_mcts(num_games: int, alpha_iterations=100):
     total_metrics = GameMetrics()
     model = Connect4Net()
-<<<<<<< HEAD
-    checkpoint = torch.load("checkpoints/iteration_9.pt", map_location="cpu")
-    
-=======
     checkpoint = torch.load(f"checkpoints/iteration_{itterarionNumber}.pt", map_location=device)
->>>>>>> 6de83ca4
     model.load_state_dict(checkpoint['model_state_dict'])
     model.to(device)
     model.eval()
@@ -190,11 +185,7 @@
 def run_alphazero_vs_random(num_games: int, alpha_iterations=100):
     total_metrics = GameMetrics()
     model = Connect4Net()
-<<<<<<< HEAD
-    checkpoint = torch.load("checkpoints/iteration_9.pt", map_location="cpu")
-=======
     checkpoint = torch.load(f"checkpoints/deep/iteration_{itterarionNumber}.pt", map_location=device)
->>>>>>> 6de83ca4
     model.load_state_dict(checkpoint['model_state_dict'])
     model.to(device)
     model.eval()
